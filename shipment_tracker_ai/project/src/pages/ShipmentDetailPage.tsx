import React, { useState, useEffect } from 'react';
import { useParams, Link } from 'react-router-dom';
import { useShipments, Shipment } from '../contexts/ShipmentContext';
import { useSettings } from '../contexts/SettingsContext';
import LoadingSpinner from '../components/common/LoadingSpinner';
import { Thermometer, MapPin, Truck, Calendar, Clock, FileText, MessageSquare, User, Building, Phone, Mail } from 'lucide-react';
import { formatInTimeZone } from 'date-fns-tz';
import { LineChart, Line, XAxis, YAxis, CartesianGrid, Tooltip, ResponsiveContainer, ReferenceLine } from 'recharts';
import NotificationCenter from '../components/NotificationCenter';

// Define our extended Shipment type that includes contacts
type ExtendedShipment = Shipment & {
  contacts?: {
    name?: string;
    role?: string;
    organization?: string;
    phone?: string;
    email?: string;
  };
};

const ShipmentDetailPage: React.FC = () => {
  const { id } = useParams<{ id: string }>();
  const { getShipment, markAlertAsRead, loading, checkTemperatureThresholds } = useShipments();
  const { minTemperatureThreshold, maxTemperatureThreshold } = useSettings();
  const shipment = getShipment(id || '') as ExtendedShipment | undefined;
  const [activeTab, setActiveTab] = useState('info');
  const [userTimeZone, setUserTimeZone] = useState(
    Intl.DateTimeFormat().resolvedOptions().timeZone || import.meta.env.VITE_DEFAULT_TIMEZONE
  );
  console.log(shipment, 'shipmentshipmentshipment')
  const [processedJourney, setProcessedJourney] = useState<any[]>([]);
  console.log('ShipmentDetailPage',shipment);
 // Dependency: re-run when shipment data changes

  // Check thresholds whenever temperature history changes
  useEffect(() => {
    if (shipment) {
      const minTemp = Number(import.meta.env.VITE_MIN_TEMPERATURE_THRESHOLD) || minTemperatureThreshold;
      const maxTemp = Number(import.meta.env.VITE_MAX_TEMPERATURE_THRESHOLD) || maxTemperatureThreshold;
      checkTemperatureThresholds(shipment, minTemp, maxTemp);
    }
  }, [shipment?.temperatureHistory, minTemperatureThreshold, maxTemperatureThreshold, checkTemperatureThresholds]);

  const formatDateTime = (date: Date | string, formatStr: string) => {
    return formatInTimeZone(new Date(date), userTimeZone, formatStr);
  };

  if (loading) {
    return <LoadingSpinner fullScreen />;
  }
  
  if (!shipment) {
    return (
      <div className="text-center py-12">
        <h2 className="text-2xl font-semibold text-gray-900 mb-4">Shipment Not Found</h2>
        <p className="text-gray-600 mb-6">The shipment you're looking for doesn't exist or you don't have access to it.</p>
        <Link to="/dashboard" className="btn btn-primary">
          Return to Dashboard
        </Link>
      </div>
    );
  }
  
  const formattedChartData = shipment.temperatureHistory.map(point => ({
    time: formatDateTime(point.timestamp, 'h:mm a'),
    fullTime: formatDateTime(point.timestamp, 'MMM d, h:mm a'),
    value: point.value
  }));
  console.log("SHIPMENT", shipment);
  const minTemp = minTemperatureThreshold;
  const maxTemp = maxTemperatureThreshold;
  
  return (
    <div className="space-y-6">
      {/* Header */}
      <div className="flex justify-between items-center">
        <h1 className="text-2xl font-semibold text-cyan-800">Cold Chain Monitor</h1>
        <div className="flex items-center space-x-2">
          <button className="relative p-2 text-gray-400 hover:text-gray-500">
            <span className="absolute top-0 right-0 h-5 w-5 flex items-center justify-center bg-red-500 text-white text-xs rounded-full">2</span>
            <svg xmlns="http://www.w3.org/2000/svg" className="h-6 w-6" fill="none" viewBox="0 0 24 24" stroke="currentColor">
              <path strokeLinecap="round" strokeLinejoin="round" strokeWidth={2} d="M15 17h5l-1.405-1.405A2.032 2.032 0 0118 14.158V11a6.002 6.002 0 00-4-5.659V5a2 2 0 10-4 0v.341C7.67 6.165 6 8.388 6 11v3.159c0 .538-.214 1.055-.595 1.436L4 17h5m6 0v1a3 3 0 11-6 0v-1m6 0H9" />
            </svg>
          </button>
          <button className="p-2 bg-cyan-600 text-white rounded-md flex items-center">
            <MessageSquare className="h-5 w-5 mr-1" />
            <span>Notifications</span>
          </button>
        </div>
      </div>
      
      {/* Main dashboard panels */}
      <div className="grid grid-cols-1 md:grid-cols-3 gap-4">
        {/* Shipment panel */}
        <div className="bg-white rounded-lg shadow overflow-hidden">
          <div className="bg-blue-50 px-4 py-3 flex justify-between items-center">
            <div className="flex items-center">
              <Truck className="h-5 w-5 text-cyan-700 mr-2" />
              <h2 className="text-lg font-medium text-cyan-800">Shipment {shipment.number}</h2>
            </div>
            <span className="inline-flex items-center px-2.5 py-0.5 rounded-full text-xs font-medium bg-blue-100 text-blue-800">
              In Transit
            </span>
          </div>
          <div className="p-4">
            <div className="space-y-4">
              <div className="grid grid-cols-2 gap-4">
                <div>
                  <p className="text-sm text-gray-500">Origin</p>
                  <div className="flex items-center mt-1">
                    <MapPin className="h-5 w-5 text-gray-400 mr-1" /> 
                    <p className="text-gray-900">{shipment.origin.city}</p>
                  </div>
                </div>
                
                <div>
                  <p className="text-sm text-gray-500">Destination</p>
                  <div className="flex items-center mt-1">
                    <MapPin className="h-5 w-5 text-gray-400 mr-1" /> 
                    <p className="text-gray-900">{shipment.destination.city}</p>
                  </div>
                </div>
              </div>
              
              <div className="grid grid-cols-2 gap-4">
                <div>
                  <p className="text-sm text-gray-500">Departed</p>
                  <div className="flex items-center mt-1">
                    <Calendar className="h-5 w-5 text-gray-400 mr-1" />
                    <p className="text-gray-900">{formatDateTime(shipment.departureTime, 'MMM d, yyyy')}</p>
                  </div>
                </div>
                
                <div>
                  <p className="text-sm text-gray-500">Expected Delivery</p>
                  <div className="flex items-center mt-1">
                    <Calendar className="h-5 w-5 text-gray-400 mr-1" />
                    <p className="text-gray-900">{formatDateTime(shipment.estimatedDelivery, 'MMM d, yyyy')} - {formatDateTime(shipment.estimatedDelivery, 'h:mm a')}</p>
                  </div>
                </div>
              </div>
              
              <div>
                <p className="text-sm text-gray-500">Carrier</p>
                <div className="flex items-center mt-1">
                  <Truck className="h-5 w-5 text-gray-400 mr-1" /> 
                  <p className="text-gray-900">{shipment.carrier}</p>
                </div>
              </div>
              
              <div>
                <p className="text-sm text-gray-500">Current Temperature</p>
                <div className="flex items-center mt-1">
                  <Thermometer className={`h-5 w-5 mr-2 ${
                    shipment.currentTemperature > maxTemp || shipment.currentTemperature < minTemp 
                      ? 'text-red-500' : 'text-cyan-500'}`} 
                  />
                  <p className={`font-semibold ${
                    shipment.currentTemperature > maxTemp || shipment.currentTemperature < minTemp 
                      ? 'text-red-600' : 'text-gray-900'}`}>
                    {shipment.currentTemperature}°C
                  </p>
                </div>
              </div>
            </div>
          </div>
        </div>
        
        {/* Temperature History panel */}
        <div className="bg-white rounded-lg shadow overflow-hidden">
          <div className="bg-blue-50 px-4 py-3 flex justify-between items-center">
            <div className="flex items-center">
              <Thermometer className="h-5 w-5 text-cyan-700 mr-2" />
              <h2 className="text-lg font-medium text-cyan-800">Temperature History</h2>
            </div>
            {shipment.temperatureHistory.some(t => t.value > maxTemp || t.value < minTemp) && (
              <span className="inline-flex items-center px-2.5 py-0.5 rounded-full text-xs font-medium bg-red-100 text-red-800">
                1 deviation
              </span>
            )}
          </div>
          <div className="p-4">
            <div className="h-48">
              <ResponsiveContainer width="100%" height="100%">
                <LineChart
                  data={formattedChartData}
                  margin={{ top: 5, right: 10, left: 10, bottom: 5 }}
                >
                  <CartesianGrid strokeDasharray="3 3" />
                  <XAxis 
                    dataKey="time"
                    tick={{ fontSize: 10 }}
                  />
                  <YAxis 
                    tick={{ fontSize: 10 }}
                    domain={[
                      Math.min(Math.floor(Math.min(...shipment.temperatureHistory.map(t => t.value)) - 1), minTemp - 1),
                      Math.max(Math.ceil(Math.max(...shipment.temperatureHistory.map(t => t.value)) + 1), maxTemp + 1)
                    ]}
                  />
                  <Tooltip 
                    contentStyle={{ borderRadius: '4px' }}
                    formatter={(value: number) => [`${value}°C`, 'Temperature']}
                    labelFormatter={(label) => {
                      const dataPoint = formattedChartData.find(d => d.time === label);
                      return dataPoint ? dataPoint.fullTime : label;
                    }}
                  />
                  <ReferenceLine 
                    y={minTemp} 
                    stroke="#ef4444" 
                    strokeDasharray="3 3" 
                  />
                  <ReferenceLine 
                    y={maxTemp} 
                    stroke="#ef4444" 
                    strokeDasharray="3 3" 
                  />
                  <Line
                    type="monotone"
                    dataKey="value"
                    stroke="#0e7490"
                    strokeWidth={2}
                    dot={{ r: 3, strokeWidth: 2 }}
                    activeDot={{ r: 5, stroke: '#0891b2', strokeWidth: 2 }}
                  />
                </LineChart>
              </ResponsiveContainer>
            </div>
            <div className="mt-2 text-xs text-gray-500 flex items-center">
              <div className="flex items-center mr-3">
                <span className="inline-block w-3 h-1 bg-red-500 mr-1"></span>
                <span>Min/Max Safe Temp: {minTemp}°C - {maxTemp}°C</span>
              </div>
            </div>
          </div>
        </div>
        
        {/* Journey Map panel */}
        <div className="bg-white rounded-lg shadow overflow-hidden">
          <div className="bg-blue-50 px-4 py-3">
            <div className="flex items-center">
              <MapPin className="h-5 w-5 text-cyan-700 mr-2" />
              <h2 className="text-lg font-medium text-cyan-800">Journey Map</h2>
            </div>
          </div>
          <div className="p-4 h-[330px] overflow-y-auto">
            <ul className="-mt-1">
              {shipment.journey.map((point, idx) => (
                <li key={idx} className="mb-3">
                  <div className="relative pl-6">
                    {idx !== processedJourney.length - 1 && (
                      <div className="absolute top-4 left-3 h-full w-0.5 bg-gray-200"></div>
                    )}
                    <div className="flex items-start">
                      <div className="absolute left-0 top-1">
                        <div className={`h-6 w-6 rounded-full flex items-center justify-center ${
                          point.status === 'completed'
                            ? 'bg-green-500'
                            : point.status === 'current'
                            ? 'bg-blue-500'
                            : 'bg-gray-300'
                        }`}>
                          {point.status === 'completed' ? (
                            <svg className="h-3 w-3 text-white" xmlns="http://www.w3.org/2000/svg" viewBox="0 0 20 20" fill="currentColor">
                              <path fillRule="evenodd" d="M16.707 5.293a1 1 0 010 1.414l-8 8a1 1 0 01-1.414 0l-4-4a1 1 0 011.414-1.414L8 12.586l7.293-7.293a1 1 0 011.414 0z" clipRule="evenodd" />
                            </svg>
                          ) : point.status === 'current' ? (
                            <span className="h-2 w-2 bg-white rounded-full animate-pulse" />
                          ) : (
                            <span className="h-1.5 w-1.5 bg-gray-500 rounded-full" />
                          )}
                        </div>
                      </div>
                      <div className="flex-1 min-w-0">
                        <div className="flex justify-between">
                          <p className="text-sm font-medium text-gray-900">{point.location}</p>
                          <span className={`ml-2 px-2 inline-flex text-xs leading-5 font-semibold rounded-full ${
                            point.status === 'completed'
                              ? 'bg-green-100 text-green-800'
                              : point.status === 'current'
                              ? 'bg-blue-100 text-blue-800'
                              : 'bg-gray-100 text-gray-800'
                          }`}>
                            {point.status === 'completed' ? 'Completed' : 
                            point.status === 'current' ? 'Current' : 'Upcoming'}
                          </span>
                        </div>
                        {point.status !== 'upcoming' && (
                          <div className="flex items-center mt-1">
                            <Clock className="h-3 w-3 text-gray-400 mr-1" />
                            <p className="text-xs text-gray-500">{formatDateTime(point.timestamp, 'MMM d, h:mm a')}</p>
                            {point.temperature != null && (
                              <>
                                <Thermometer className={`ml-2 h-3 w-3 ${
                                  (point.temperature > maxTemp || point.temperature < minTemp)
                                    ? 'text-red-500' : 'text-gray-400'}`} 
                                />
                                <p className={`text-xs ${
                                  (point.temperature > maxTemp || point.temperature < minTemp)
                                    ? 'text-red-600' : 'text-gray-500'
                                }`}>
                                  {point.temperature}°C
                                </p>
                              </>
                            )}
                          </div>
                        )}
                      </div>
                    </div>
                  </div>
                </li>
              ))}
            </ul>
          </div>
        </div>
      </div>
      
      {/* Details and alerts panels */}
      <div className="grid grid-cols-1 md:grid-cols-2 gap-6">
        {/* Shipment Details panel */}
        <div className="bg-white rounded-lg shadow">
          <div className="bg-blue-50 px-4 py-3">
            <h2 className="text-lg font-medium text-cyan-800">Shipment Details</h2>
            <p className="text-sm text-cyan-600">Complete information about shipment #{shipment.number}</p>
          </div>
          
          <div className="border-b border-gray-200">
            <nav className="flex">
              <button
                className={`px-6 py-4 text-sm font-medium ${
                  activeTab === 'info'
                    ? 'border-b-2 border-cyan-500 text-cyan-600'
                    : 'text-gray-500 hover:text-gray-700 hover:border-gray-300'
                }`}
                onClick={() => setActiveTab('info')}
              >
                Shipment Info
              </button>
              <button
                className={`px-6 py-4 text-sm font-medium ${
                  activeTab === 'contacts'
                    ? 'border-b-2 border-cyan-500 text-cyan-600'
                    : 'text-gray-500 hover:text-gray-700 hover:border-gray-300'
                }`}
                onClick={() => setActiveTab('contacts')}
              >
                Contact Info
              </button>
            </nav>
          </div>
          
          <div className="p-6">
            {activeTab === 'info' && (
              <div className="space-y-4">
                <div>
                  <p className="text-sm text-gray-500">Shipment Number</p>
                  <p className="text-gray-900 mt-1">{shipment.number}</p>
                </div>
                <div>
<<<<<<< HEAD
                  <p className="text-sm text-gray-500">Bill of Lading</p>
                  <p className="text-gray-900 mt-1">{shipment.billOfLading}</p>
=======
                  <h3 className="text-base font-medium text-gray-900">{shipment.senderContactName || 'NA'}</h3>
                  <p className="text-sm text-gray-500">{shipment.designation || 'NA'}</p>
>>>>>>> ca21723d
                </div>
                <div>
                  <p className="text-sm text-gray-500">Carrier</p>
                  <p className="text-gray-900 mt-1">{shipment.carrier}</p>
                </div>
                <div>
<<<<<<< HEAD
                  <p className="text-sm text-gray-500">Contents</p>
                  <p className="text-gray-900 mt-1">{shipment.contents}</p>
=======
                  <p className="text-sm text-gray-500">Organization</p>
                  <p className="text-gray-900">{shipment.organization || 'NA'}</p>
>>>>>>> ca21723d
                </div>
              </div>
            )}
            
            {activeTab === 'contacts' && (
              <div className="space-y-6">
                <div className="flex items-center">
                  <div className="h-10 w-10 rounded-full bg-cyan-100 flex items-center justify-center mr-4">
                    <User className="h-5 w-5 text-cyan-600" />
                  </div>
                  <div>
                    <h3 className="text-base font-medium text-gray-900">{shipment.contacts?.name || 'Dr. Sarah Chen'}</h3>
                    <p className="text-sm text-gray-500">{shipment.contacts?.role || 'Supply Chain Manager'}</p>
                  </div>
                </div>
<<<<<<< HEAD
                
                <div className="flex items-center">
                  <div className="h-8 w-8 rounded-full bg-cyan-100 flex items-center justify-center mr-4">
                    <Building className="h-4 w-4 text-cyan-600" />
                  </div>
                  <div>
                    <p className="text-sm text-gray-500">Organization</p>
                    <p className="text-gray-900">{shipment.contacts?.organization || 'PharmaHealth Solutions Inc.'}</p>
                  </div>
=======
                <div>
                  <p className="text-sm text-gray-500">Phone Number</p>
                  <p className="text-gray-900">{shipment.phoneNumber   || 'NA'}</p>
>>>>>>> ca21723d
                </div>
                
                <div className="flex items-center">
                  <div className="h-8 w-8 rounded-full bg-cyan-100 flex items-center justify-center mr-4">
                    <Phone className="h-4 w-4 text-cyan-600" />
                  </div>
                  <div>
                    <p className="text-sm text-gray-500">Phone Number</p>
                    <p className="text-gray-900">{shipment.contacts?.phone || '+1 (206) 555-0178'}</p>
                  </div>
                </div>
<<<<<<< HEAD
                
                <div className="flex items-center">
                  <div className="h-8 w-8 rounded-full bg-cyan-100 flex items-center justify-center mr-4">
                    <Mail className="h-4 w-4 text-cyan-600" />
                  </div>
                  <div>
                    <p className="text-sm text-gray-500">Email</p>
                    <p className="text-gray-900">{shipment.contacts?.email || 'NA'}</p>
                  </div>
=======
                <div>
                  <p className="text-sm text-gray-500">Email</p>
                  <p className="text-gray-900">{shipment.email || 'NA'}</p>
>>>>>>> ca21723d
                </div>
              </div>
            )}
          </div>
        </div>
        
        {/* Alerts panel */}
        <div className="bg-white rounded-lg shadow">
          <div className="bg-blue-50 px-4 py-3 flex justify-between items-center">
            <div className="flex items-center">
              <svg className="h-5 w-5 text-cyan-700 mr-2" xmlns="http://www.w3.org/2000/svg" fill="none" viewBox="0 0 24 24" stroke="currentColor">
                <path strokeLinecap="round" strokeLinejoin="round" strokeWidth={2} d="M12 9v2m0 4h.01m-6.938 4h13.856c1.54 0 2.502-1.667 1.732-3L13.732 4c-.77-1.333-2.694-1.333-3.464 0L3.34 16c-.77 1.333.192 3 1.732 3z" />
              </svg>
              <h2 className="text-lg font-medium text-cyan-800">Alerts & Notifications</h2>
            </div>
            <span className="inline-flex items-center px-2.5 py-0.5 rounded-full text-xs font-medium bg-red-100 text-red-800">
              {shipment.alerts.filter(a => !a.read).length} New
            </span>
          </div>
          <div className="divide-y divide-gray-200 max-h-[400px] overflow-y-auto">
            {shipment.alerts.length > 0 ? (
              shipment.alerts.map(alert => (
                <div key={alert.id} className={`p-4 ${!alert.read ? 'bg-gray-50' : ''}`}>
                  <div className="flex items-start">
                    <div className={`flex-shrink-0 h-6 w-6 rounded-full flex items-center justify-center ${
                      alert.type === 'critical' ? 'bg-red-100 text-red-600' :
                      alert.type === 'warning' ? 'bg-yellow-100 text-yellow-600' :
                      'bg-blue-100 text-blue-600'
                    }`}>
                      {alert.type === 'critical' && (
                        <svg className="h-4 w-4" xmlns="http://www.w3.org/2000/svg" viewBox="0 0 20 20" fill="currentColor">
                          <path fillRule="evenodd" d="M8.257 3.099c.765-1.36 2.722-1.36 3.486 0l5.58 9.92c.75 1.334-.213 2.98-1.742 2.98H4.42c-1.53 0-2.493-1.646-1.743-2.98l5.58-9.92zM11 13a1 1 0 11-2 0 1 1 0 012 0zm-1-8a1 1 0 00-1 1v3a1 1 0 002 0V6a1 1 0 00-1-1z" clipRule="evenodd" />
                        </svg>
                      )}
                      {alert.type === 'warning' && (
                        <svg className="h-4 w-4" xmlns="http://www.w3.org/2000/svg" viewBox="0 0 20 20" fill="currentColor">
                          <path fillRule="evenodd" d="M8.257 3.099c.765-1.36 2.722-1.36 3.486 0l5.58 9.92c.75 1.334-.213 2.98-1.742 2.98H4.42c-1.53 0-2.493-1.646-1.743-2.98l5.58-9.92zM11 13a1 1 0 11-2 0 1 1 0 012 0zm-1-8a1 1 0 00-1 1v3a1 1 0 002 0V6a1 1 0 00-1-1z" clipRule="evenodd" />
                        </svg>
                      )}
                      {alert.type === 'info' && (
                        <svg className="h-4 w-4" xmlns="http://www.w3.org/2000/svg" viewBox="0 0 20 20" fill="currentColor">
                          <path fillRule="evenodd" d="M18 10a8 8 0 11-16 0 8 8 0 0116 0zm-7-4a1 1 0 11-2 0 1 1 0 012 0zM9 9a1 1 0 000 2v3a1 1 0 001 1h1a1 1 0 100-2h-1V9a1 1 0 00-1-1z" clipRule="evenodd" />
                        </svg>
                      )}
                    </div>
                    <div className="ml-3 flex-1">
                      <div className="flex justify-between items-center">
                        <div>
                          <h3 className={`text-sm font-medium ${
                            alert.type === 'critical' ? 'text-red-800' :
                            alert.type === 'warning' ? 'text-yellow-800' :
                            'text-blue-800'
                          }`}>
                            {alert.type === 'critical' ? 'Critical' :
                            alert.type === 'warning' ? 'Warning' : 'Info'}
                          </h3>
                          <p className="text-xs text-gray-500 mt-0.5">
                            {formatDateTime(alert.timestamp, 'MMM d, h:mm a')}
                          </p>
                        </div>
                        {!alert.read && (
                          <button
                            onClick={() => markAlertAsRead(shipment.id, alert.id)}
                            className="text-xs font-medium text-cyan-600 hover:text-cyan-500"
                          >
                            Mark read
                          </button>
                        )}
                      </div>
                      <p className="mt-1 text-sm text-gray-900">{alert.message}</p>
                      {alert.location && (
                        <p className="mt-1 text-xs text-gray-500">Location: {alert.location}</p>
                      )}
                    </div>
                  </div>
                </div>
              ))
            ) : (
              <div className="p-6 text-center text-gray-500">
                No alerts for this shipment
              </div>
            )}
          </div>
        </div>
      </div>
    </div>
  );
};

export default ShipmentDetailPage;<|MERGE_RESOLUTION|>--- conflicted
+++ resolved
@@ -359,26 +359,16 @@
                   <p className="text-gray-900 mt-1">{shipment.number}</p>
                 </div>
                 <div>
-<<<<<<< HEAD
                   <p className="text-sm text-gray-500">Bill of Lading</p>
                   <p className="text-gray-900 mt-1">{shipment.billOfLading}</p>
-=======
-                  <h3 className="text-base font-medium text-gray-900">{shipment.senderContactName || 'NA'}</h3>
-                  <p className="text-sm text-gray-500">{shipment.designation || 'NA'}</p>
->>>>>>> ca21723d
                 </div>
                 <div>
                   <p className="text-sm text-gray-500">Carrier</p>
                   <p className="text-gray-900 mt-1">{shipment.carrier}</p>
                 </div>
                 <div>
-<<<<<<< HEAD
                   <p className="text-sm text-gray-500">Contents</p>
                   <p className="text-gray-900 mt-1">{shipment.contents}</p>
-=======
-                  <p className="text-sm text-gray-500">Organization</p>
-                  <p className="text-gray-900">{shipment.organization || 'NA'}</p>
->>>>>>> ca21723d
                 </div>
               </div>
             )}
@@ -394,7 +384,6 @@
                     <p className="text-sm text-gray-500">{shipment.contacts?.role || 'Supply Chain Manager'}</p>
                   </div>
                 </div>
-<<<<<<< HEAD
                 
                 <div className="flex items-center">
                   <div className="h-8 w-8 rounded-full bg-cyan-100 flex items-center justify-center mr-4">
@@ -404,11 +393,6 @@
                     <p className="text-sm text-gray-500">Organization</p>
                     <p className="text-gray-900">{shipment.contacts?.organization || 'PharmaHealth Solutions Inc.'}</p>
                   </div>
-=======
-                <div>
-                  <p className="text-sm text-gray-500">Phone Number</p>
-                  <p className="text-gray-900">{shipment.phoneNumber   || 'NA'}</p>
->>>>>>> ca21723d
                 </div>
                 
                 <div className="flex items-center">
@@ -420,7 +404,6 @@
                     <p className="text-gray-900">{shipment.contacts?.phone || '+1 (206) 555-0178'}</p>
                   </div>
                 </div>
-<<<<<<< HEAD
                 
                 <div className="flex items-center">
                   <div className="h-8 w-8 rounded-full bg-cyan-100 flex items-center justify-center mr-4">
@@ -430,11 +413,6 @@
                     <p className="text-sm text-gray-500">Email</p>
                     <p className="text-gray-900">{shipment.contacts?.email || 'NA'}</p>
                   </div>
-=======
-                <div>
-                  <p className="text-sm text-gray-500">Email</p>
-                  <p className="text-gray-900">{shipment.email || 'NA'}</p>
->>>>>>> ca21723d
                 </div>
               </div>
             )}
